--- conflicted
+++ resolved
@@ -8,12 +8,9 @@
 ## [Unreleased]
 
 ### Added
-<<<<<<< HEAD
 
 - Support for 16-bit words with SPI ([#107](https://github.com/stm32-rs/stm32f3xx-hal/pull/107))
-=======
 - SPI support for reclock after initialization ([#98](https://github.com/stm32-rs/stm32f3xx-hal/pull/98))
->>>>>>> 20c51f19
 
 ## [v0.5.0] - 2020-07-21
 
