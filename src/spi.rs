//! Serial Peripheral Interface (SPI) bus

use core::ptr;

use crate::hal::spi::FullDuplex;
pub use crate::hal::spi::{Mode, Phase, Polarity};
<<<<<<< HEAD
use crate::pac::{
    spi1::cr2::{DS_A, FRXTH_A},
    SPI1, SPI2, SPI3,
};
=======
use crate::pac::{SPI1, SPI2, SPI3};
use crate::stm32::spi1;
>>>>>>> 20c51f19

use crate::gpio::gpioa::{PA5, PA6, PA7};
#[cfg(any(
    feature = "stm32f301",
    feature = "stm32f302",
    feature = "stm32f303",
    feature = "stm32f318",
    feature = "stm32f328",
    feature = "stm32f334",
    feature = "stm32f358",
    feature = "stm32f398"
))]
use crate::gpio::gpiob::PB13;
use crate::gpio::gpiob::{PB14, PB15, PB5};
use crate::gpio::gpioc::{PC10, PC11, PC12};
use crate::gpio::{AF5, AF6};
use crate::rcc::Clocks;
#[cfg(any(
    feature = "stm32f301",
    feature = "stm32f302",
    feature = "stm32f303",
    feature = "stm32f318",
    feature = "stm32f328",
    feature = "stm32f358",
    feature = "stm32f373",
    feature = "stm32f378",
    feature = "stm32f398"
))]
use crate::rcc::APB1;
#[cfg(any(
    feature = "stm32f302",
    feature = "stm32f303",
    feature = "stm32f328",
    feature = "stm32f334",
    feature = "stm32f358",
    feature = "stm32f373",
    feature = "stm32f378",
    feature = "stm32f398"
))]
use crate::rcc::APB2;
use crate::time::Hertz;
use core::marker::PhantomData;

/// SPI error
#[derive(Debug)]
#[non_exhaustive]
pub enum Error {
    /// Overrun occurred
    Overrun,
    /// Mode fault occurred
    ModeFault,
    /// CRC error
    Crc,
}

// FIXME these should be "closed" traits
/// SCK pin -- DO NOT IMPLEMENT THIS TRAIT
pub unsafe trait SckPin<SPI> {}

/// MISO pin -- DO NOT IMPLEMENT THIS TRAIT
pub unsafe trait MisoPin<SPI> {}

/// MOSI pin -- DO NOT IMPLEMENT THIS TRAIT
pub unsafe trait MosiPin<SPI> {}

unsafe impl SckPin<SPI1> for PA5<AF5> {}
// unsafe impl SckPin<SPI1> for PB3<AF5> {}

#[cfg(any(
    feature = "stm32f301",
    feature = "stm32f302",
    feature = "stm32f303",
    feature = "stm32f318",
    feature = "stm32f328",
    feature = "stm32f334",
    feature = "stm32f358",
    feature = "stm32f398"
))]
unsafe impl SckPin<SPI2> for PB13<AF5> {}

// unsafe impl SckPin<SPI3> for PB3<AF6> {}
unsafe impl SckPin<SPI3> for PC10<AF6> {}

unsafe impl MisoPin<SPI1> for PA6<AF5> {}
// unsafe impl MisoPin<SPI1> for PB4<AF5> {}

unsafe impl MisoPin<SPI2> for PB14<AF5> {}

// unsafe impl MisoPin<SPI3> for PB4<AF6> {}
unsafe impl MisoPin<SPI3> for PC11<AF6> {}

unsafe impl MosiPin<SPI1> for PA7<AF5> {}
unsafe impl MosiPin<SPI1> for PB5<AF5> {}

unsafe impl MosiPin<SPI2> for PB15<AF5> {}

unsafe impl MosiPin<SPI3> for PB5<AF6> {}
unsafe impl MosiPin<SPI3> for PC12<AF6> {}

pub trait Word {
    fn register_config() -> (FRXTH_A, DS_A);
}

impl Word for u8 {
    fn register_config() -> (FRXTH_A, DS_A) {
        (FRXTH_A::QUARTER, DS_A::EIGHTBIT)
    }
}

impl Word for u16 {
    fn register_config() -> (FRXTH_A, DS_A) {
        (FRXTH_A::HALF, DS_A::SIXTEENBIT)
    }
}

/// SPI peripheral operating in full duplex master mode
pub struct Spi<SPI, PINS, WORD = u8> {
    spi: SPI,
    pins: PINS,
    _word: PhantomData<WORD>,
}

macro_rules! hal {
    ($($SPIX:ident: ($spiX:ident, $APBX:ident, $spiXen:ident, $spiXrst:ident, $pclkX:ident),)+) => {
        $(
            impl<SCK, MISO, MOSI, WORD> Spi<$SPIX, (SCK, MISO, MOSI), WORD> {
                /// Configures the SPI peripheral to operate in full duplex master mode
                pub fn $spiX<F>(
                    spi: $SPIX,
                    pins: (SCK, MISO, MOSI),
                    mode: Mode,
                    freq: F,
                    clocks: Clocks,
                    apb2: &mut $APBX,
                ) -> Self
                where
                    F: Into<Hertz>,
                    SCK: SckPin<$SPIX>,
                    MISO: MisoPin<$SPIX>,
                    MOSI: MosiPin<$SPIX>,
                    WORD: Word,
                {
                    // enable or reset $SPIX
                    apb2.enr().modify(|_, w| w.$spiXen().enabled());
                    apb2.rstr().modify(|_, w| w.$spiXrst().reset());
                    apb2.rstr().modify(|_, w| w.$spiXrst().clear_bit());

                    let (frxth, ds) = WORD::register_config();
                    spi.cr2.write(|w| {
                        w.frxth().variant(frxth);
                        w.ds().variant(ds);
                        // Slave Select output disabled
                        w.ssoe().disabled()
                    });

                    // CPHA: phase
                    // CPOL: polarity
                    // MSTR: master mode
                    // BR: 1 MHz
                    // SPE: SPI disabled
                    // LSBFIRST: MSB first
                    // SSM: enable software slave management (NSS pin free for other uses)
                    // SSI: set nss high = master mode
                    // CRCEN: hardware CRC calculation disabled
                    // BIDIMODE: 2 line unidirectional (full duplex)
                    spi.cr1.write(|w| {
                        w.mstr().master();

                        match mode.phase {
                            Phase::CaptureOnFirstTransition => w.cpha().first_edge(),
                            Phase::CaptureOnSecondTransition => w.cpha().second_edge(),
                        };

                        match mode.polarity {
                            Polarity::IdleLow => w.cpol().idle_low(),
                            Polarity::IdleHigh => w.cpol().idle_high(),
                        };

                        w.br().variant(Self::compute_baud_rate(clocks.$pclkX(), freq.into()));

                        w.spe()
                            .enabled()
                            .lsbfirst()
                            .msbfirst()
                            .ssi()
                            .slave_not_selected()
                            .ssm()
                            .enabled()
                            .crcen()
                            .disabled()
                            .bidimode()
                            .unidirectional()
                    });

                    Spi { spi, pins, _word: PhantomData }
                }

                /// Releases the SPI peripheral and associated pins
                pub fn free(self) -> ($SPIX, (SCK, MISO, MOSI)) {
                    (self.spi, self.pins)
                }

                /// Change the baud rate of the SPI
                pub fn reclock<F>(&mut self, freq: F, clocks: Clocks)
                    where F: Into<Hertz>
                {
                    self.spi.cr1.modify(|_, w| w.spe().disabled());
                    self.spi.cr1.modify(|_, w| {
                        w.br().variant(Self::compute_baud_rate(clocks.$pclkX(), freq.into()));
                        w.spe().enabled()
                    });
                }

                fn compute_baud_rate(clocks: Hertz, freq: Hertz) -> spi1::cr1::BR_A {
                    use spi1::cr1::BR_A;
                    match clocks.0 / freq.0 {
                        0 => unreachable!(),
                        1..=2 => BR_A::DIV2,
                        3..=5 => BR_A::DIV4,
                        6..=11 => BR_A::DIV8,
                        12..=23 => BR_A::DIV16,
                        24..=39 => BR_A::DIV32,
                        40..=95 => BR_A::DIV64,
                        96..=191 => BR_A::DIV128,
                        _ => BR_A::DIV256,
                    }
                }


            }

            impl<PINS, WORD> FullDuplex<WORD> for Spi<$SPIX, PINS, WORD> {
                type Error = Error;

                fn read(&mut self) -> nb::Result<WORD, Error> {
                    let sr = self.spi.sr.read();

                    Err(if sr.ovr().is_overrun() {
                        nb::Error::Other(Error::Overrun)
                    } else if sr.modf().is_fault() {
                        nb::Error::Other(Error::ModeFault)
                    } else if sr.crcerr().is_no_match() {
                        nb::Error::Other(Error::Crc)
                    } else if sr.rxne().is_not_empty() {
                        let read_ptr = &self.spi.dr as *const _ as *const WORD;
                        // NOTE(unsafe) read from register owned by this Spi struct
                        let value = unsafe { ptr::read_volatile(read_ptr) };
                        return Ok(value);
                    } else {
                        nb::Error::WouldBlock
                    })
                }

                fn send(&mut self, word: WORD) -> nb::Result<(), Error> {
                    let sr = self.spi.sr.read();

                    Err(if sr.ovr().is_overrun() {
                        nb::Error::Other(Error::Overrun)
                    } else if sr.modf().is_fault() {
                        nb::Error::Other(Error::ModeFault)
                    } else if sr.crcerr().is_no_match() {
                        nb::Error::Other(Error::Crc)
                    } else if sr.txe().is_empty() {
                        let write_ptr = &self.spi.dr as *const _ as *mut WORD;
                        // NOTE(unsafe) write to register owned by this Spi struct
                        unsafe { ptr::write_volatile(write_ptr, word) };
                        return Ok(());
                    } else {
                        nb::Error::WouldBlock
                    })
                }
            }

            impl<PINS, WORD> crate::hal::blocking::spi::transfer::Default<WORD> for Spi<$SPIX, PINS, WORD> {}
            impl<PINS, WORD> crate::hal::blocking::spi::write::Default<WORD> for Spi<$SPIX, PINS, WORD> {}
        )+
    }
}

#[cfg(feature = "stm32f334")]
hal! {
    SPI1: (spi1, APB2, spi1en, spi1rst, pclk2),
}

#[cfg(any(feature = "stm32f301", feature = "stm32f318"))]
hal! {
    SPI2: (spi2, APB1, spi2en, spi2rst, pclk1),
    SPI3: (spi3, APB1, spi3en, spi3rst, pclk1),
}

#[cfg(any(
    feature = "stm32f302",
    feature = "stm32f303",
    feature = "stm32f328",
    feature = "stm32f358",
    feature = "stm32f373",
    feature = "stm32f378",
    feature = "stm32f398"
))]
hal! {
    SPI1: (spi1, APB2, spi1en, spi1rst, pclk2),
    SPI2: (spi2, APB1, spi2en, spi2rst, pclk1),
    SPI3: (spi3, APB1, spi3en, spi3rst, pclk1),
}

// FIXME not working
// TODO measure if this actually faster than the default implementation
// impl ::hal::blocking::spi::Write<u8> for Spi {
//     type Error = Error;

//     fn write(&mut self, bytes: &[u8]) -> Result<(), Error> {
//         for byte in bytes {
//             'l: loop {
//                 let sr = self.spi.sr.read();

//                 // ignore overruns because we don't care about the incoming data
//                 // if sr.ovr().bit_is_set() {
//                 // Err(nb::Error::Other(Error::Overrun))
//                 // } else
//                 if sr.modf().bit_is_set() {
//                     return Err(Error::ModeFault);
//                 } else if sr.crcerr().bit_is_set() {
//                     return Err(Error::Crc);
//                 } else if sr.txe().bit_is_set() {
//                     // NOTE(write_volatile) see note above
//                     unsafe { ptr::write_volatile(&self.spi.dr as *const _ as *mut u8, *byte) }
//                     break 'l;
//                 } else {
//                     // try again
//                 }
//             }
//         }

//         // wait until the transmission of the last byte is done
//         while self.spi.sr.read().bsy().bit_is_set() {}

//         // clear OVR flag
//         unsafe {
//             ptr::read_volatile(&self.spi.dr as *const _ as *const u8);
//         }
//         self.spi.sr.read();

//         Ok(())
//     }
// }<|MERGE_RESOLUTION|>--- conflicted
+++ resolved
@@ -4,15 +4,11 @@
 
 use crate::hal::spi::FullDuplex;
 pub use crate::hal::spi::{Mode, Phase, Polarity};
-<<<<<<< HEAD
 use crate::pac::{
     spi1::cr2::{DS_A, FRXTH_A},
     SPI1, SPI2, SPI3,
 };
-=======
-use crate::pac::{SPI1, SPI2, SPI3};
 use crate::stm32::spi1;
->>>>>>> 20c51f19
 
 use crate::gpio::gpioa::{PA5, PA6, PA7};
 #[cfg(any(
