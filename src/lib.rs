--- conflicted
+++ resolved
@@ -175,6 +175,7 @@
 #[cfg(feature = "rt")]
 pub use crate::pac::interrupt;
 
+
 cfg_if::cfg_if! {
     if #[cfg(feature = "device-selected")] {
         pub mod delay;
@@ -191,49 +192,20 @@
         pub mod timer;
     }
 }
-#[cfg(feature = "stm32f303")]
-pub mod adc;
-<<<<<<< HEAD
-#[cfg(all(feature = "device-selected", feature = "can"))]
-pub mod can;
-#[cfg(feature = "stm32f303")]
-pub mod clocks;
-#[cfg(feature = "stm32f303")]
-pub mod dac;
-#[cfg(feature = "device-selected")]
-pub mod delay;
+
+cfg_if::cfg_if! {
+    if #[cfg(feature = "stm32f303")] {
+        pub mod adc;
+        pub mod clocks;
+        pub mod low_power;
+    }
+}
+
+#[cfg(all(feature = "stm32f303", feature = "rt"))]
+pub mod exti;
+
 #[cfg(any(feature = "stm32f302", feature = "stm32f303"))]
 pub mod dma;
-#[cfg(all(feature = "stm32f303", feature = "rt"))]
-pub mod exti;
-#[cfg(feature = "device-selected")]
-pub mod flash;
-#[cfg(feature = "device-selected")]
-pub mod gpio;
-#[cfg(feature = "device-selected")]
-pub mod i2c;
-#[cfg(feature = "device-selected")]
-pub mod low_power;
-#[cfg(feature = "device-selected")]
-pub mod prelude;
-#[cfg(feature = "device-selected")]
-pub mod pwm;
-#[cfg(feature = "device-selected")]
-pub mod rcc;
-#[cfg(feature = "device-selected")]
-pub mod rtc;
-#[cfg(feature = "device-selected")]
-pub mod serial;
-#[cfg(feature = "device-selected")]
-pub mod spi;
-#[cfg(feature = "device-selected")]
-pub mod time;
-#[cfg(feature = "device-selected")]
-pub mod timer;
-=======
-#[cfg(any(feature = "stm32f302", feature = "stm32f303"))]
-pub mod dma;
->>>>>>> e05211f4
 #[cfg(all(
     feature = "stm32-usbd",
     any(
@@ -246,4 +218,7 @@
 pub mod usb;
 
 #[cfg(feature = "device-selected")]
-pub mod watchdog;+pub mod watchdog;
+
+#[cfg(all(feature = "device-selected", feature = "can"))]
+pub mod can;