//! Inter-Integrated Circuit (I2C) bus

use crate::stm32::{I2C1, I2C2};
use cast::u8;

use crate::gpio::gpioa::{PA10, PA9};
use crate::gpio::gpiob::{PB6, PB7, PB8, PB9};
#[cfg(any(
    feature = "stm32f302",
    feature = "stm32f334",
    feature = "stm32f303xb",
    feature = "stm32f303xc",
    feature = "stm32f303xd",
    feature = "stm32f303xe",
    feature = "stm32f318",
    feature = "stm32f328",
    feature = "stm32f358",
    feature = "stm32f398",
    feature = "stm32f373",
    feature = "stm32f378"
))]
use crate::gpio::gpiof::PF6;
use crate::gpio::gpiof::{PF0, PF1};
use crate::gpio::AF4;
use crate::hal::blocking::i2c::{Write, WriteRead};
use crate::rcc::{Clocks, APB1};
use crate::time::Hertz;

/// I2C error
#[derive(Debug)]
pub enum Error {
    /// Bus error
    Bus,
    /// Arbitration loss
    Arbitration,
    // Overrun, // slave mode only
    // Pec, // SMBUS mode only
    // Timeout, // SMBUS mode only
    // Alert, // SMBUS mode only
    #[doc(hidden)]
    _Extensible,
}

// FIXME these should be "closed" traits
/// SCL pin -- DO NOT IMPLEMENT THIS TRAIT
pub unsafe trait SclPin<I2C> {}

/// SDA pin -- DO NOT IMPLEMENT THIS TRAIT
pub unsafe trait SdaPin<I2C> {}

// unsafe impl SclPin<I2C1> for PA15<AF4> {}
unsafe impl SclPin<I2C1> for PB6<AF4> {}
unsafe impl SclPin<I2C1> for PB8<AF4> {}

unsafe impl SclPin<I2C2> for PA9<AF4> {}
unsafe impl SclPin<I2C2> for PF1<AF4> {}
#[cfg(any(
    feature = "stm32f302",
    feature = "stm32f334",
    feature = "stm32f303xb",
    feature = "stm32f303xc",
    feature = "stm32f303xd",
    feature = "stm32f303xe",
    feature = "stm32f318",
    feature = "stm32f328",
    feature = "stm32f358",
    feature = "stm32f398",
    feature = "stm32f373",
    feature = "stm32f378"
))]
unsafe impl SclPin<I2C2> for PF6<AF4> {}

// unsafe impl SdaPin<I2C1> for PA14<AF4> {}
unsafe impl SdaPin<I2C1> for PB7<AF4> {}
unsafe impl SdaPin<I2C1> for PB9<AF4> {}

unsafe impl SdaPin<I2C2> for PA10<AF4> {}
unsafe impl SdaPin<I2C2> for PF0<AF4> {}

/// I2C peripheral operating in master mode
pub struct I2c<I2C, PINS> {
    i2c: I2C,
    pins: PINS,
}

macro_rules! busy_wait {
    ($i2c:expr, $flag:ident, $variant:ident) => {
        loop {
            let isr = $i2c.isr.read();

            if isr.berr().is_error() {
                return Err(Error::Bus);
            } else if isr.arlo().is_lost() {
                return Err(Error::Arbitration);
            } else if isr.$flag().$variant() {
                break;
            } else {
                // try again
            }
        }
    };
}

macro_rules! hal {
    ($($I2CX:ident: ($i2cX:ident, $i2cXen:ident, $i2cXrst:ident),)+) => {
        $(
            impl<SCL, SDA> I2c<$I2CX, (SCL, SDA)> {
                /// Configures the I2C peripheral to work in master mode
                pub fn $i2cX<F>(
                    i2c: $I2CX,
                    pins: (SCL, SDA),
                    freq: F,
                    clocks: Clocks,
                    apb1: &mut APB1,
                ) -> Self where
                    F: Into<Hertz>,
                    SCL: SclPin<$I2CX>,
                    SDA: SdaPin<$I2CX>,
                {
                    apb1.enr().modify(|_, w| w.$i2cXen().enabled());
                    apb1.rstr().modify(|_, w| w.$i2cXrst().reset());
                    apb1.rstr().modify(|_, w| w.$i2cXrst().clear_bit());

                    let freq = freq.into().0;

                    assert!(freq <= 1_000_000);

                    // TODO review compliance with the timing requirements of I2C
                    // t_I2CCLK = 1 / PCLK1
                    // t_PRESC  = (PRESC + 1) * t_I2CCLK
                    // t_SCLL   = (SCLL + 1) * t_PRESC
                    // t_SCLH   = (SCLH + 1) * t_PRESC
                    //
                    // t_SYNC1 + t_SYNC2 > 4 * t_I2CCLK
                    // t_SCL ~= t_SYNC1 + t_SYNC2 + t_SCLL + t_SCLH
                    let i2cclk = clocks.pclk1().0;
                    let ratio = i2cclk / freq - 4;
                    let (presc, scll, sclh, sdadel, scldel) = if freq >= 100_000 {
                        // fast-mode or fast-mode plus
                        // here we pick SCLL + 1 = 2 * (SCLH + 1)
                        let presc = ratio / 387;

                        let sclh = ((ratio / (presc + 1)) - 3) / 3;
                        let scll = 2 * (sclh + 1) - 1;

                        let (sdadel, scldel) = if freq > 400_000 {
                            // fast-mode plus
                            let sdadel = 0;
                            let scldel = i2cclk / 4_000_000 / (presc + 1) - 1;

                            (sdadel, scldel)
                        } else {
                            // fast-mode
                            let sdadel = i2cclk / 8_000_000 / (presc + 1);
                            let scldel = i2cclk / 2_000_000 / (presc + 1) - 1;

                            (sdadel, scldel)
                        };

                        (presc, scll, sclh, sdadel, scldel)
                    } else {
                        // standard-mode
                        // here we pick SCLL = SCLH
                        let presc = ratio / 514;

                        let sclh = ((ratio / (presc + 1)) - 2) / 2;
                        let scll = sclh;

                        let sdadel = i2cclk / 2_000_000 / (presc + 1);
                        let scldel = i2cclk / 800_000 / (presc + 1) - 1;

                        (presc, scll, sclh, sdadel, scldel)
                    };

                    let presc = u8(presc).unwrap();
                    assert!(presc < 16);
                    let scldel = u8(scldel).unwrap();
                    assert!(scldel < 16);
                    let sdadel = u8(sdadel).unwrap();
                    assert!(sdadel < 16);
                    let sclh = u8(sclh).unwrap();
                    let scll = u8(scll).unwrap();

                    // Configure for "fast mode" (400 KHz)
                    // NOTE(write): writes all non-reserved bits.
                    i2c.timingr.write(|w| {
                        w.presc()
                            .bits(presc)
                            .scll()
                            .bits(scll)
                            .sclh()
                            .bits(sclh)
                            .sdadel()
                            .bits(sdadel)
                            .scldel()
                            .bits(scldel)
                    });

                    // Enable the peripheral
<<<<<<< HEAD
                    i2c.cr1.modify(|_, w| w.pe().set_bit());
=======
                    i2c.cr1.write(|w| w.pe().enabled());
>>>>>>> d4732de5

                    I2c { i2c, pins }
                }

                /// Releases the I2C peripheral and associated pins
                pub fn free(self) -> ($I2CX, (SCL, SDA)) {
                    (self.i2c, self.pins)
                }
            }

            impl<PINS> Write for I2c<$I2CX, PINS> {
                type Error = Error;

                fn write(&mut self, addr: u8, bytes: &[u8]) -> Result<(), Error> {
                    // TODO support transfers of more than 255 bytes
                    assert!(bytes.len() < 256 && bytes.len() > 0);

                    // START and prepare to send `bytes`
                    self.i2c.cr2.modify(|_, w| {
                        w.sadd()
                            .bits(u16::from(addr << 1))
                            .rd_wrn()
                            .write()
                            .nbytes()
                            .bits(bytes.len() as u8)
                            .start()
                            .start()
                            .autoend()
                            .automatic()
                    });

                    for byte in bytes {
                        // Wait until we are allowed to send data (START has been ACKed or last byte
                        // when through)
                        busy_wait!(self.i2c, txis, is_empty);

                        // put byte on the wire
                        // NOTE(write): writes all non-reserved bits.
                        self.i2c.txdr.write(|w| w.txdata().bits(*byte));
                    }

                    // Wait until the last transmission is finished ???
                    // busy_wait!(self.i2c, busy);

                    // automatic STOP

                    Ok(())
                }
            }

            impl<PINS> WriteRead for I2c<$I2CX, PINS> {
                type Error = Error;

                fn write_read(
                    &mut self,
                    addr: u8,
                    bytes: &[u8],
                    buffer: &mut [u8],
                ) -> Result<(), Error> {
                    // TODO support transfers of more than 255 bytes
                    assert!(bytes.len() < 256 && bytes.len() > 0);
                    assert!(buffer.len() < 256 && buffer.len() > 0);

                    // TODO do we have to explicitly wait here if the bus is busy (e.g. another
                    // master is communicating)?

                    // START and prepare to send `bytes`
                    self.i2c.cr2.modify(|_, w| {
                        w.sadd()
                            .bits(u16::from(addr << 1))
                            .rd_wrn()
                            .write()
                            .nbytes()
                            .bits(bytes.len() as u8)
                            .start()
                            .start()
                            .autoend()
                            .software()
                    });

                    for byte in bytes {
                        // Wait until we are allowed to send data (START has been ACKed or last byte
                        // when through)
                        busy_wait!(self.i2c, txis, is_empty);

                        // put byte on the wire
                        // NOTE(write): writes all non-reserved bits.
                        self.i2c.txdr.write(|w| w.txdata().bits(*byte));
                    }

                    // Wait until the last transmission is finished
                    busy_wait!(self.i2c, tc, is_complete);

                    // reSTART and prepare to receive bytes into `buffer`
                    self.i2c.cr2.modify(|_, w| {
                        w.sadd()
                            .bits(u16::from(addr << 1))
                            .rd_wrn()
                            .read()
                            .nbytes()
                            .bits(buffer.len() as u8)
                            .start()
                            .start()
                            .autoend()
                            .automatic()
                    });

                    for byte in buffer {
                        // Wait until we have received something
                        busy_wait!(self.i2c, rxne, is_not_empty);

                        *byte = self.i2c.rxdr.read().rxdata().bits();
                    }

                    // automatic STOP

                    Ok(())
                }
            }
        )+
    }
}

#[cfg(any(
    feature = "stm32f301",
    feature = "stm32f302",
    feature = "stm32f303",
    feature = "stm32f318",
    feature = "stm32f328",
    feature = "stm32f358",
    feature = "stm32f373",
    feature = "stm32f378",
    feature = "stm32f398",
))]
hal! {
    I2C1: (i2c1, i2c1en, i2c1rst),
    I2C2: (i2c2, i2c2en, i2c2rst),
}

#[cfg(feature = "stm32f334")]
hal! {
    I2C1: (i2c1, i2c1en, i2c1rst),
}<|MERGE_RESOLUTION|>--- conflicted
+++ resolved
@@ -197,11 +197,7 @@
                     });
 
                     // Enable the peripheral
-<<<<<<< HEAD
                     i2c.cr1.modify(|_, w| w.pe().set_bit());
-=======
-                    i2c.cr1.write(|w| w.pe().enabled());
->>>>>>> d4732de5
 
                     I2c { i2c, pins }
                 }
