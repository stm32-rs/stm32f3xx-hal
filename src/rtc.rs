//! Interface to the real time clock. See STM32F303 reference manual, section 27.
//! For more details, see
//! [ST AN4759](https:/www.st.com%2Fresource%2Fen%2Fapplication_note%2Fdm00226326-using-the-hardware-realtime-clock-rtc-and-the-tamper-management-unit-tamp-with-stm32-microcontrollers-stmicroelectronics.pdf&usg=AOvVaw3PzvL2TfYtwS32fw-Uv37h)
#[cfg(any(feature = "rt"))]
use crate::pac::{interrupt::RTC_WKUP, EXTI};
#[cfg(any(feature = "rt"))]
use cortex_m::peripheral::NVIC;

use crate::pac::{PWR, RTC};
use crate::rcc::{APB1, BDCR};
use core::convert::TryInto;
use rtcc::{Datelike, Hours, NaiveDate, NaiveDateTime, NaiveTime, Rtcc, Timelike};

#[cfg(any(feature = "rt"))]
/// To enable RTC wakeup interrupts, run this in the main body of your program, eg:
/// `make_rtc_interrupt_handler!(RTC_WKUP);`
#[macro_export]
macro_rules! make_rtc_interrupt_handler {
    ($line:ident) => {
        #[interrupt]
        fn $line() {
            free(|cs| {
                // Clear the wake up timer flag, after disabling write protections.
                unsafe { (*pac::RTC::ptr()).wpr.write(|w| w.bits(0xCA)) };
                unsafe { (*pac::RTC::ptr()).wpr.write(|w| w.bits(0x53)) };
                unsafe { (*pac::RTC::ptr()).cr.modify(|_, w| w.wute().clear_bit()) };

                unsafe { (*pac::RTC::ptr()).isr.modify(|_, w| w.init().set_bit()) };
                while unsafe { (*pac::RTC::ptr()).isr.read().initf().bit_is_clear() } {}

                unsafe { (*pac::RTC::ptr()).isr.modify(|_, w| w.wutf().clear_bit()) };

                unsafe { (*pac::RTC::ptr()).isr.modify(|_, w| w.init().clear_bit()) };
                while !unsafe { (*pac::RTC::ptr()).isr.read().initf().bit_is_clear() } {}

                unsafe { (*pac::RTC::ptr()).cr.modify(|_, w| w.wute().set_bit()) };
                unsafe { (*pac::RTC::ptr()).wpr.write(|w| w.bits(0xFF)) };

                // Reset pending bit for interrupt line
                unsafe { (*pac::EXTI::ptr()).pr1.modify(|_, w| w.pr20().set_bit()) };
            });
            rprintln!("RTC int");
        }
    };
}

/// Invalid input error
#[derive(Debug)]
pub enum Error {
    InvalidInputData,
}

pub const LSE_BITS: u8 = 0b01;

/// See ref man, section 27.6.3, or AN4769, section 2.4.2.
/// To be used with WakeupPrescaler
#[derive(Clone, Copy, Debug)]
pub enum WakeupDivision {
    Sixteen,
    Eight,
    Four,
    Two,
}

/// See AN4759, table 13.
#[derive(Clone, Copy, Debug)]
pub enum ClockConfig {
    One(WakeupDivision),
    Two,
    Three,
}

pub struct Rtc {
    pub regs: RTC,
}

impl Rtc {
    /// Create and enable a new RTC, and configure its clock source and prescalers.
    /// From AN4759, Table 7, when using the LSE (The only clock source this module
    /// supports currently), set `prediv_s` to 255, and `prediv_a` to 127 to get a
    /// calendar clock of 1Hz.
    /// The `bypass` argument is `true` if you're using an external oscillator that
    /// doesn't connect to `OSC32_IN`, such as a MEMS resonator.
    /// Note: You may need to run `dp.RCC.apb1enr.modify(|_, w| w.pwren().set_bit());` before
    /// constraining RCC, eg before running this constructor.
    pub fn new(
        regs: RTC,
        prediv_s: u16,
        prediv_a: u8,
        bypass: bool,
        apb1: &mut APB1,
        bdcr: &mut BDCR,
        pwr: &mut PWR,
    ) -> Self {
        let mut result = Self { regs };

        reset(bdcr);
        unlock(apb1, pwr); // Must unlock before enabling LSE.
        enable_lse(bdcr, bypass);
        enable(bdcr);

        result.set_24h_fmt();

        result.regs.prer.modify(|_, w| {
            w.prediv_s().bits(prediv_s);
            w.prediv_a().bits(prediv_a)
        });

        result
    }

    /// Sets calendar clock to 24 hr format
    pub fn set_24h_fmt(&mut self) {
        self.regs.cr.modify(|_, w| w.fmt().set_bit());
    }
    /// Sets calendar clock to 12 hr format
    pub fn set_12h_fmt(&mut self) {
        self.regs.cr.modify(|_, w| w.fmt().clear_bit());
    }

    /// Reads current hour format selection
    pub fn is_24h_fmt(&self) -> bool {
        self.regs.cr.read().fmt().bit()
    }

    #[cfg(any(feature = "rt"))]
    /// Setup periodic auto-akeup interrupts. See ST AN4759, Table 11, and more broadly,
    /// section 2.4.1. See also reference manual, section 27.5.
    /// In addition to running this function, set up the interrupt handling function by
    /// adding the line `make_rtc_interrupt_handler!(RTC_WKUP);` somewhere in the body
    /// of your program.
    /// `sleep_time` is in ms.
    pub fn set_auto_wakeup(&mut self, exti: &mut EXTI, clock_cfg: ClockConfig, sleep_time: u32) {
        // Configure and enable the EXTI line corresponding to the Wakeup timer even in
        // interrupt mode and select the rising edge sensitivity.
        exti.imr1.modify(|_, w| w.mr20().unmasked());
        exti.rtsr1.modify(|_, w| w.tr20().bit(true));
        exti.ftsr1.modify(|_, w| w.tr20().bit(false));

        // Configure and Enable the RTC_WKUP IRQ channel in the NVIC.
        unsafe { NVIC::unmask(RTC_WKUP) };

        // Disable the RTC registers Write protection.
        // Write 0xCA and then 0x53 into the RTC_WPR register. RTC registers can then be modified.
        self.regs.wpr.write(|w| unsafe { w.bits(0xCA) });
        self.regs.wpr.write(|w| unsafe { w.bits(0x53) });

        // Disable the wakeup timer. Clear WUTE bit in RTC_CR register
        self.regs.cr.modify(|_, w| w.wute().clear_bit());

        // Ensure access to Wakeup auto-reload counter and bits WUCKSEL[2:0] is allowed.
        // Poll WUTWF until it is set in RTC_ISR (RTC2)/RTC_ICSR (RTC3)
        while !self.regs.isr.read().wutwf().bit_is_set() {}

        // Program the value into the wakeup timer
        // Set WUT[15:0] in RTC_WUTR register. For RTC3 the user must also program
        // WUTOCLR bits.
        // See ref man Section 2.4.2: Maximum and minimum RTC wakeup period.
        // todo check ref man register table
        let lfe_freq = 32_768;
        let sleep_for_cycles = lfe_freq * sleep_time / 1_000;
        self.regs
            .wutr
            .modify(|_, w| unsafe { w.wut().bits(sleep_for_cycles as u16) });

        // Select the desired clock source. Program WUCKSEL[2:0] bits in RTC_CR register.
        // See ref man Section 2.4.2: Maximum and minimum RTC wakeup period.
        // todo: Check register docs and see what to set here.

        // See AN4759, Table 13.
        let word = match clock_cfg {
            ClockConfig::One(division) => match division {
                WakeupDivision::Sixteen => 0b000,
                WakeupDivision::Eight => 0b001,
                WakeupDivision::Four => 0b010,
                WakeupDivision::Two => 0b011,
            },
            // for 2 and 3, what does `x` mean in the docs? Best guess is it doesn't matter.
            ClockConfig::Two => 0b100,
            ClockConfig::Three => 0b110,
        };

        // 000: RTC/16 clock is selected
        // 001: RTC/8 clock is selected
        // 010: RTC/4 clock is selected
        // 011: RTC/2 clock is selected
        // 10x: ck_spre (usually 1 Hz) clock is selected
        // 11x: ck_spre (usually 1 Hz) clock is selected and 216 is added to the WUT counter value
        self.regs.cr.modify(|_, w| unsafe { w.wcksel().bits(word) });

        // Re-enable the wakeup timer. Set WUTE bit in RTC_CR register.
        // The wakeup timer restarts counting down.
        self.regs.cr.modify(|_, w| w.wute().set_bit());

        // Enable the wakeup timer interrupt.
        self.regs.cr.modify(|_, w| w.wutie().set_bit());

        // Enable the RTC registers Write protection. Write 0xFF into the
        // RTC_WPR register. RTC registers can no more be modified.
        self.regs.wpr.write(|w| unsafe { w.bits(0xFF) });
    }

    #[cfg(any(feature = "rt"))]
    /// Clears the wakeup flag. Must be cleared manually after every RTC wakeup.
    /// Alternatively, you could handle this in the EXTI handler function.
    pub fn clear_wakeup_flag(&mut self) {
        self.modify(|regs| {
            regs.cr.modify(|_, w| w.wute().clear_bit());
            regs.isr.modify(|_, w| w.wutf().clear_bit());
            regs.cr.modify(|_, w| w.wute().set_bit());
        });
    }

    /// As described in Section 27.3.7 in RM0316,
    /// this function is used to disable write protection
    /// when modifying an RTC register.
    fn modify<F>(&mut self, mut closure: F)
    where
        F: FnMut(&mut RTC),
    {
        // Disable write protection
        self.regs.wpr.write(|w| unsafe { w.bits(0xCA) });
        self.regs.wpr.write(|w| unsafe { w.bits(0x53) });
        // Enter init mode
        let isr = self.regs.isr.read();
        if isr.initf().bit_is_clear() {
            self.regs.isr.modify(|_, w| w.init().set_bit());
            while self.regs.isr.read().initf().bit_is_clear() {}
        }
        // Invoke closure
        closure(&mut self.regs);
        // Exit init mode
        self.regs.isr.modify(|_, w| w.init().clear_bit());
        // wait for last write to be done
        while !self.regs.isr.read().initf().bit_is_clear() {}
        self.regs.wpr.write(|w| unsafe { w.bits(0xFF) });
    }
}

impl Rtcc for Rtc {
    type Error = Error;

    /// set time using NaiveTime (ISO 8601 time without timezone)
    /// Hour format is 24h
    fn set_time(&mut self, time: &NaiveTime) -> Result<(), Self::Error> {
        self.set_24h_fmt();
        let (ht, hu) = bcd2_encode(time.hour())?;
        let (mnt, mnu) = bcd2_encode(time.minute())?;
        let (st, su) = bcd2_encode(time.second())?;
<<<<<<< HEAD

        self.modify(|regs| {
            regs.tr.write(|w| unsafe {
                w.ht().bits(ht);
                w.hu().bits(hu);
                w.mnt().bits(mnt);
                w.mnu().bits(mnu);
                w.st().bits(st);
                w.su().bits(su);
                w.pm().clear_bit()
            })
=======
        self.regs.tr.write(|w| {
            w.ht().bits(ht);
            w.hu().bits(hu);
            w.mnt().bits(mnt);
            w.mnu().bits(mnu);
            w.st().bits(st);
            w.su().bits(su);
            w.pm().clear_bit()
>>>>>>> 92d93578
        });

        Ok(())
    }

    fn set_seconds(&mut self, seconds: u8) -> Result<(), Self::Error> {
        if seconds > 59 {
            return Err(Error::InvalidInputData);
        }
        let (st, su) = bcd2_encode(seconds as u32)?;
        self.modify(|regs| regs.tr.modify(|_, w| w.st().bits(st).su().bits(su)));

        Ok(())
    }

    fn set_minutes(&mut self, minutes: u8) -> Result<(), Self::Error> {
        if minutes > 59 {
            return Err(Error::InvalidInputData);
        }
        let (mnt, mnu) = bcd2_encode(minutes as u32)?;
        self.modify(|regs| regs.tr.modify(|_, w| w.mnt().bits(mnt).mnu().bits(mnu)));

        Ok(())
    }

    fn set_hours(&mut self, hours: Hours) -> Result<(), Self::Error> {
        let (ht, hu) = hours_to_register(hours)?;
        match hours {
            Hours::H24(_h) => self.set_24h_fmt(),
            Hours::AM(_h) | Hours::PM(_h) => self.set_12h_fmt(),
        }

        self.regs.tr.modify(|_, w| w.ht().bits(ht).hu().bits(hu));

        Ok(())
    }

    fn set_weekday(&mut self, weekday: u8) -> Result<(), Self::Error> {
        if (weekday < 1) || (weekday > 7) {
            return Err(Error::InvalidInputData);
        }
        self.modify(|regs| regs.dr.modify(|_, w| unsafe { w.wdu().bits(weekday) }));

        Ok(())
    }

    fn set_day(&mut self, day: u8) -> Result<(), Self::Error> {
        if (day < 1) || (day > 31) {
            return Err(Error::InvalidInputData);
        }
        let (dt, du) = bcd2_encode(day as u32)?;
        self.modify(|regs| regs.dr.modify(|_, w| w.dt().bits(dt).du().bits(du)));

        Ok(())
    }

    fn set_month(&mut self, month: u8) -> Result<(), Self::Error> {
        if (month < 1) || (month > 12) {
            return Err(Error::InvalidInputData);
        }
        let (mt, mu) = bcd2_encode(month as u32)?;
        self.modify(|regs| regs.dr.modify(|_, w| w.mt().bit(mt > 0).mu().bits(mu)));

        Ok(())
    }

    fn set_year(&mut self, year: u16) -> Result<(), Self::Error> {
        if (year < 1970) || (year > 2038) {
            return Err(Error::InvalidInputData);
        }
        let (yt, yu) = bcd2_encode(year as u32)?;
        self.modify(|regs| regs.dr.modify(|_, w| w.yt().bits(yt).yu().bits(yu)));

        Ok(())
    }

    /// Set the date using NaiveDate (ISO 8601 calendar date without timezone).
    /// WeekDay is set using the `set_weekday` method
    fn set_date(&mut self, date: &NaiveDate) -> Result<(), Self::Error> {
        if date.year() < 1970 {
            return Err(Error::InvalidInputData);
        }

        let (yt, yu) = bcd2_encode((date.year() - 1970) as u32)?;
        let (mt, mu) = bcd2_encode(date.month())?;
        let (dt, du) = bcd2_encode(date.day())?;

<<<<<<< HEAD
        self.modify(|regs| {
            regs.dr.write(|w| unsafe {
                w.dt().bits(dt);
                w.du().bits(du);
                w.mt().bit(mt > 0);
                w.mu().bits(mu);
                w.yt().bits(yt);
                w.yu().bits(yu)
            })
=======
        self.regs.dr.write(|w| {
            w.dt().bits(dt);
            w.du().bits(du);
            w.mt().bit(mt > 0);
            w.mu().bits(mu);
            w.yt().bits(yt);
            w.yu().bits(yu)
>>>>>>> 92d93578
        });

        Ok(())
    }

    fn set_datetime(&mut self, date: &NaiveDateTime) -> Result<(), Self::Error> {
        if date.year() < 1970 {
            return Err(Error::InvalidInputData);
        }

        self.set_24h_fmt();
        let (yt, yu) = bcd2_encode((date.year() - 1970) as u32)?;
        let (mt, mu) = bcd2_encode(date.month())?;
        let (dt, du) = bcd2_encode(date.day())?;

        let (ht, hu) = bcd2_encode(date.hour())?;
        let (mnt, mnu) = bcd2_encode(date.minute())?;
        let (st, su) = bcd2_encode(date.second())?;

<<<<<<< HEAD
        self.modify(|regs| {
            regs.dr.write(|w| unsafe {
                w.dt().bits(dt);
                w.du().bits(du);
                w.mt().bit(mt > 0);
                w.mu().bits(mu);
                w.yt().bits(yt);
                w.yu().bits(yu)
            })
        });

        self.modify(|regs| {
            regs.tr.write(|w| unsafe {
                w.ht().bits(ht);
                w.hu().bits(hu);
                w.mnt().bits(mnt);
                w.mnu().bits(mnu);
                w.st().bits(st);
                w.su().bits(su);
                w.pm().clear_bit()
            })
=======
        self.regs.dr.write(|w| {
            w.dt().bits(dt);
            w.du().bits(du);
            w.mt().bit(mt > 0);
            w.mu().bits(mu);
            w.yt().bits(yt);
            w.yu().bits(yu)
        });

        self.regs.tr.write(|w| {
            w.ht().bits(ht);
            w.hu().bits(hu);
            w.mnt().bits(mnt);
            w.mnu().bits(mnu);
            w.st().bits(st);
            w.su().bits(su);
            w.pm().clear_bit()
>>>>>>> 92d93578
        });

        Ok(())
    }

    fn get_seconds(&mut self) -> Result<u8, Self::Error> {
        let tr = self.regs.tr.read();
        let seconds = bcd2_decode(tr.st().bits(), tr.su().bits());
        Ok(seconds as u8)
    }

    fn get_minutes(&mut self) -> Result<u8, Self::Error> {
        let tr = self.regs.tr.read();
        let minutes = bcd2_decode(tr.mnt().bits(), tr.mnu().bits());
        Ok(minutes as u8)
    }

    fn get_hours(&mut self) -> Result<Hours, Self::Error> {
        let tr = self.regs.tr.read();
        let hours = bcd2_decode(tr.ht().bits(), tr.hu().bits());
        if self.is_24h_fmt() {
            return Ok(Hours::H24(hours as u8));
        }
        if !tr.pm().bit() {
            return Ok(Hours::AM(hours as u8));
        }
        Ok(Hours::PM(hours as u8))
    }

    fn get_time(&mut self) -> Result<NaiveTime, Self::Error> {
        self.set_24h_fmt();
        let seconds = self.get_seconds().unwrap();
        let minutes = self.get_minutes().unwrap();
        let hours = hours_to_u8(self.get_hours()?)?;

        Ok(NaiveTime::from_hms(
            hours.into(),
            minutes.into(),
            seconds.into(),
        ))
    }

    fn get_weekday(&mut self) -> Result<u8, Self::Error> {
        let dr = self.regs.dr.read();
        let weekday = bcd2_decode(dr.wdu().bits(), 0x00);
        Ok(weekday as u8)
    }

    fn get_day(&mut self) -> Result<u8, Self::Error> {
        let dr = self.regs.dr.read();
        let day = bcd2_decode(dr.dt().bits(), dr.du().bits());
        Ok(day as u8)
    }

    fn get_month(&mut self) -> Result<u8, Self::Error> {
        let dr = self.regs.dr.read();
        let mt: u8 = if dr.mt().bit() { 1 } else { 0 };
        let month = bcd2_decode(mt, dr.mu().bits());
        Ok(month as u8)
    }

    fn get_year(&mut self) -> Result<u16, Self::Error> {
        let dr = self.regs.dr.read();
        let year = bcd2_decode(dr.yt().bits(), dr.yu().bits());
        Ok(year as u16)
    }

    fn get_date(&mut self) -> Result<NaiveDate, Self::Error> {
        let day = self.get_day().unwrap();
        let month = self.get_month().unwrap();
        let year = self.get_year().unwrap();

        Ok(NaiveDate::from_ymd(year.into(), month.into(), day.into()))
    }

    fn get_datetime(&mut self) -> Result<NaiveDateTime, Self::Error> {
        self.set_24h_fmt();

        let day = self.get_day().unwrap();
        let month = self.get_month().unwrap();
        let year = self.get_year().unwrap();

        let seconds = self.get_seconds().unwrap();
        let minutes = self.get_minutes().unwrap();
        let hours = hours_to_u8(self.get_hours()?)?;

        Ok(
            NaiveDate::from_ymd(year.into(), month.into(), day.into()).and_hms(
                hours.into(),
                minutes.into(),
                seconds.into(),
            ),
        )
    }
}

// Two 32-bit registers (RTC_TR and RTC_DR) contain the seconds, minutes, hours (12- or 24-hour format), day (day
// of week), date (day of month), month, and year, expressed in binary coded decimal format
// (BCD). The sub-seconds value is also available in binary format.
//
// The following helper functions encode into BCD format from integer and
// decode to an integer from a BCD value respectively.
fn bcd2_encode(word: u32) -> Result<(u8, u8), Error> {
    let l = match (word / 10).try_into() {
        Ok(v) => v,
        Err(_) => {
            return Err(Error::InvalidInputData);
        }
    };
    let r = match (word % 10).try_into() {
        Ok(v) => v,
        Err(_) => {
            return Err(Error::InvalidInputData);
        }
    };

    Ok((l, r))
}

fn bcd2_decode(fst: u8, snd: u8) -> u32 {
    (fst * 10 + snd).into()
}

fn hours_to_register(hours: Hours) -> Result<(u8, u8), Error> {
    match hours {
        Hours::H24(h) => Ok(bcd2_encode(h as u32))?,
        Hours::AM(h) => Ok(bcd2_encode((h - 1) as u32))?,
        Hours::PM(h) => Ok(bcd2_encode((h + 11) as u32))?,
    }
}

fn hours_to_u8(hours: Hours) -> Result<u8, Error> {
    if let Hours::H24(h) = hours {
        Ok(h)
    } else {
        Err(Error::InvalidInputData)
    }
}

/// Enable the low frequency external oscillator. This is the only mode currently
/// supported, to avoid exposing the `CR` and `CRS` registers.
fn enable_lse(bdcr: &mut BDCR, bypass: bool) {
    bdcr.bdcr().modify(|_, w| w.lseon().set_bit());
    bdcr.bdcr().modify(|_, w| w.lsebyp().bit(bypass));

    while bdcr.bdcr().read().lserdy().bit_is_clear() {}
}

fn unlock(apb1: &mut APB1, pwr: &mut PWR) {
    apb1.enr().modify(|_, w| {
        w
            // Enable the backup interface by setting PWREN
            .pwren()
            .set_bit()
    });
    pwr.cr.modify(|_, w| {
        w
            // Enable access to the backup registers
            .dbp()
            .set_bit()
    });

    while pwr.cr.read().dbp().bit_is_clear() {}
}

/// Enables the RTC, and sets LSE as the timing source.
pub fn enable(bdcr: &mut BDCR) {
    bdcr.bdcr().modify(|_, w| w.rtcsel().lse());
    bdcr.bdcr().modify(|_, w| w.rtcen().enabled());
}

/// Disables the RTC.
pub fn disable(bdcr: &mut BDCR) {
    bdcr.bdcr().modify(|_, w| w.rtcen().disabled());
}

/// Resets the entire RTC domain
fn reset(bdcr: &mut BDCR) {
    bdcr.bdcr().modify(|_, w| w.bdrst().enabled());
    bdcr.bdcr().modify(|_, w| w.bdrst().disabled());
}<|MERGE_RESOLUTION|>--- conflicted
+++ resolved
@@ -247,7 +247,6 @@
         let (ht, hu) = bcd2_encode(time.hour())?;
         let (mnt, mnu) = bcd2_encode(time.minute())?;
         let (st, su) = bcd2_encode(time.second())?;
-<<<<<<< HEAD
 
         self.modify(|regs| {
             regs.tr.write(|w| unsafe {
@@ -259,16 +258,6 @@
                 w.su().bits(su);
                 w.pm().clear_bit()
             })
-=======
-        self.regs.tr.write(|w| {
-            w.ht().bits(ht);
-            w.hu().bits(hu);
-            w.mnt().bits(mnt);
-            w.mnu().bits(mnu);
-            w.st().bits(st);
-            w.su().bits(su);
-            w.pm().clear_bit()
->>>>>>> 92d93578
         });
 
         Ok(())
@@ -356,45 +345,6 @@
         let (mt, mu) = bcd2_encode(date.month())?;
         let (dt, du) = bcd2_encode(date.day())?;
 
-<<<<<<< HEAD
-        self.modify(|regs| {
-            regs.dr.write(|w| unsafe {
-                w.dt().bits(dt);
-                w.du().bits(du);
-                w.mt().bit(mt > 0);
-                w.mu().bits(mu);
-                w.yt().bits(yt);
-                w.yu().bits(yu)
-            })
-=======
-        self.regs.dr.write(|w| {
-            w.dt().bits(dt);
-            w.du().bits(du);
-            w.mt().bit(mt > 0);
-            w.mu().bits(mu);
-            w.yt().bits(yt);
-            w.yu().bits(yu)
->>>>>>> 92d93578
-        });
-
-        Ok(())
-    }
-
-    fn set_datetime(&mut self, date: &NaiveDateTime) -> Result<(), Self::Error> {
-        if date.year() < 1970 {
-            return Err(Error::InvalidInputData);
-        }
-
-        self.set_24h_fmt();
-        let (yt, yu) = bcd2_encode((date.year() - 1970) as u32)?;
-        let (mt, mu) = bcd2_encode(date.month())?;
-        let (dt, du) = bcd2_encode(date.day())?;
-
-        let (ht, hu) = bcd2_encode(date.hour())?;
-        let (mnt, mnu) = bcd2_encode(date.minute())?;
-        let (st, su) = bcd2_encode(date.second())?;
-
-<<<<<<< HEAD
         self.modify(|regs| {
             regs.dr.write(|w| unsafe {
                 w.dt().bits(dt);
@@ -406,6 +356,34 @@
             })
         });
 
+        Ok(())
+    }
+
+    fn set_datetime(&mut self, date: &NaiveDateTime) -> Result<(), Self::Error> {
+        if date.year() < 1970 {
+            return Err(Error::InvalidInputData);
+        }
+
+        self.set_24h_fmt();
+        let (yt, yu) = bcd2_encode((date.year() - 1970) as u32)?;
+        let (mt, mu) = bcd2_encode(date.month())?;
+        let (dt, du) = bcd2_encode(date.day())?;
+
+        let (ht, hu) = bcd2_encode(date.hour())?;
+        let (mnt, mnu) = bcd2_encode(date.minute())?;
+        let (st, su) = bcd2_encode(date.second())?;
+
+        self.modify(|regs| {
+            regs.dr.write(|w| unsafe {
+                w.dt().bits(dt);
+                w.du().bits(du);
+                w.mt().bit(mt > 0);
+                w.mu().bits(mu);
+                w.yt().bits(yt);
+                w.yu().bits(yu)
+            })
+        });
+
         self.modify(|regs| {
             regs.tr.write(|w| unsafe {
                 w.ht().bits(ht);
@@ -416,25 +394,6 @@
                 w.su().bits(su);
                 w.pm().clear_bit()
             })
-=======
-        self.regs.dr.write(|w| {
-            w.dt().bits(dt);
-            w.du().bits(du);
-            w.mt().bit(mt > 0);
-            w.mu().bits(mu);
-            w.yt().bits(yt);
-            w.yu().bits(yu)
-        });
-
-        self.regs.tr.write(|w| {
-            w.ht().bits(ht);
-            w.hu().bits(hu);
-            w.mnt().bits(mnt);
-            w.mnu().bits(mnu);
-            w.st().bits(st);
-            w.su().bits(su);
-            w.pm().clear_bit()
->>>>>>> 92d93578
         });
 
         Ok(())
